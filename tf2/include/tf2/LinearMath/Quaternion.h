/*
Copyright (c) 2003-2006 Gino van den Bergen / Erwin Coumans  http://continuousphysics.com/Bullet/

This software is provided 'as-is', without any express or implied warranty.
In no event will the authors be held liable for any damages arising from the use of this software.
Permission is granted to anyone to use this software for any purpose, 
including commercial applications, and to alter it and redistribute it freely, 
subject to the following restrictions:

1. The origin of this software must not be misrepresented; you must not claim that you wrote the original software. If you use this software in a product, an acknowledgment in the product documentation would be appreciated but is not required.
2. Altered source versions must be plainly marked as such, and must not be misrepresented as being the original software.
3. This notice may not be removed or altered from any source distribution.
*/



#ifndef TF2_QUATERNION_H_
#define TF2_QUATERNION_H_


#include "Vector3.h"
#include "QuadWord.h"
#include "tf2/visibility_control.h"

namespace tf2
{

/**@brief The Quaternion implements quaternion to perform linear algebra rotations in combination with Matrix3x3, Vector3 and Transform. */
class Quaternion : public QuadWord {
public:
  /**@brief No initialization constructor */
        TF2_PUBLIC
	Quaternion() {}

	//		template <typename tf2Scalar>
	//		explicit Quaternion(const tf2Scalar *v) : Tuple4<tf2Scalar>(v) {}
  /**@brief Constructor from scalars */
        TF2_PUBLIC
	Quaternion(const tf2Scalar& x, const tf2Scalar& y, const tf2Scalar& z, const tf2Scalar& w) 
		: QuadWord(x, y, z, w) 
	{}
  /**@brief Axis angle Constructor
   * @param axis The axis which the rotation is around
   * @param angle The magnitude of the rotation around the angle (Radians) */
        TF2_PUBLIC
	Quaternion(const Vector3& axis, const tf2Scalar& angle) 
	{ 
		setRotation(axis, angle); 
	}
  /**@brief Set the rotation using axis angle notation 
   * @param axis The axis around which to rotate
   * @param angle The magnitude of the rotation in Radians */
        TF2_PUBLIC
	void setRotation(const Vector3& axis, const tf2Scalar& angle)
	{
		tf2Scalar d = axis.length();
		tf2Assert(d != tf2Scalar(0.0));
		tf2Scalar s = tf2Sin(angle * tf2Scalar(0.5)) / d;
		setValue(axis.x() * s, axis.y() * s, axis.z() * s, 
			tf2Cos(angle * tf2Scalar(0.5)));
	}
  /**@brief Set the quaternion using Euler angles
   * @param yaw Angle around Y
   * @param pitch Angle around X
   * @param roll Angle around Z */
        TF2_PUBLIC
	void setEuler(const tf2Scalar& yaw, const tf2Scalar& pitch, const tf2Scalar& roll)
	{
		tf2Scalar halfYaw = tf2Scalar(yaw) * tf2Scalar(0.5);  
		tf2Scalar halfPitch = tf2Scalar(pitch) * tf2Scalar(0.5);  
		tf2Scalar halfRoll = tf2Scalar(roll) * tf2Scalar(0.5);  
		tf2Scalar cosYaw = tf2Cos(halfYaw);
		tf2Scalar sinYaw = tf2Sin(halfYaw);
		tf2Scalar cosPitch = tf2Cos(halfPitch);
		tf2Scalar sinPitch = tf2Sin(halfPitch);
		tf2Scalar cosRoll = tf2Cos(halfRoll);
		tf2Scalar sinRoll = tf2Sin(halfRoll);
		setValue(cosRoll * sinPitch * cosYaw + sinRoll * cosPitch * sinYaw,
			cosRoll * cosPitch * sinYaw - sinRoll * sinPitch * cosYaw,
			sinRoll * cosPitch * cosYaw - cosRoll * sinPitch * sinYaw,
			cosRoll * cosPitch * cosYaw + sinRoll * sinPitch * sinYaw);
	}
  /**@brief Set the quaternion using fixed axis RPY
   * @param roll Angle around X 
   * @param pitch Angle around Y
   * @param yaw Angle around Z*/
        TF2_PUBLIC
  void setRPY(const tf2Scalar& roll, const tf2Scalar& pitch, const tf2Scalar& yaw)
	{
		tf2Scalar halfYaw = tf2Scalar(yaw) * tf2Scalar(0.5);  
		tf2Scalar halfPitch = tf2Scalar(pitch) * tf2Scalar(0.5);  
		tf2Scalar halfRoll = tf2Scalar(roll) * tf2Scalar(0.5);  
		tf2Scalar cosYaw = tf2Cos(halfYaw);
		tf2Scalar sinYaw = tf2Sin(halfYaw);
		tf2Scalar cosPitch = tf2Cos(halfPitch);
		tf2Scalar sinPitch = tf2Sin(halfPitch);
		tf2Scalar cosRoll = tf2Cos(halfRoll);
		tf2Scalar sinRoll = tf2Sin(halfRoll);
		setValue(sinRoll * cosPitch * cosYaw - cosRoll * sinPitch * sinYaw, //x
                         cosRoll * sinPitch * cosYaw + sinRoll * cosPitch * sinYaw, //y
                         cosRoll * cosPitch * sinYaw - sinRoll * sinPitch * cosYaw, //z
                         cosRoll * cosPitch * cosYaw + sinRoll * sinPitch * sinYaw); //formerly yzx
	}
  /**@brief Add two quaternions
   * @param q The quaternion to add to this one */
	TF2SIMD_FORCE_INLINE	Quaternion& operator+=(const Quaternion& q)
	{
		m_floats[0] += q.x(); m_floats[1] += q.y(); m_floats[2] += q.z(); m_floats[3] += q.m_floats[3];
		return *this;
	}

  /**@brief Sutf2ract out a quaternion
   * @param q The quaternion to sutf2ract from this one */
        TF2_PUBLIC
	Quaternion& operator-=(const Quaternion& q) 
	{
		m_floats[0] -= q.x(); m_floats[1] -= q.y(); m_floats[2] -= q.z(); m_floats[3] -= q.m_floats[3];
		return *this;
	}

  /**@brief Scale this quaternion
   * @param s The scalar to scale by */
        TF2_PUBLIC
	Quaternion& operator*=(const tf2Scalar& s)
	{
		m_floats[0] *= s; m_floats[1] *= s; m_floats[2] *= s; m_floats[3] *= s;
		return *this;
	}

  /**@brief Multiply this quaternion by q on the right
   * @param q The other quaternion 
   * Equivilant to this = this * q */
        TF2_PUBLIC
	Quaternion& operator*=(const Quaternion& q)
	{
		setValue(m_floats[3] * q.x() + m_floats[0] * q.m_floats[3] + m_floats[1] * q.z() - m_floats[2] * q.y(),
			m_floats[3] * q.y() + m_floats[1] * q.m_floats[3] + m_floats[2] * q.x() - m_floats[0] * q.z(),
			m_floats[3] * q.z() + m_floats[2] * q.m_floats[3] + m_floats[0] * q.y() - m_floats[1] * q.x(),
			m_floats[3] * q.m_floats[3] - m_floats[0] * q.x() - m_floats[1] * q.y() - m_floats[2] * q.z());
		return *this;
	}
  /**@brief Return the dot product between this quaternion and another
   * @param q The other quaternion */
        TF2_PUBLIC
	tf2Scalar dot(const Quaternion& q) const
	{
		return m_floats[0] * q.x() + m_floats[1] * q.y() + m_floats[2] * q.z() + m_floats[3] * q.m_floats[3];
	}

  /**@brief Return the length squared of the quaternion */
        TF2_PUBLIC
	tf2Scalar length2() const
	{
		return dot(*this);
	}

  /**@brief Return the length of the quaternion */
        TF2_PUBLIC
	tf2Scalar length() const
	{
		return tf2Sqrt(length2());
	}

  /**@brief Normalize the quaternion 
   * Such that x^2 + y^2 + z^2 +w^2 = 1 */
        TF2_PUBLIC
	Quaternion& normalize() 
	{
		return *this /= length();
	}

  /**@brief Return a scaled version of this quaternion
   * @param s The scale factor */
	TF2SIMD_FORCE_INLINE Quaternion
	operator*(const tf2Scalar& s) const
	{
		return Quaternion(x() * s, y() * s, z() * s, m_floats[3] * s);
	}


  /**@brief Return an inversely scaled versionof this quaternion
   * @param s The inverse scale factor */
        TF2_PUBLIC
	Quaternion operator/(const tf2Scalar& s) const
	{
		tf2Assert(s != tf2Scalar(0.0));
		return *this * (tf2Scalar(1.0) / s);
	}

  /**@brief Inversely scale this quaternion
   * @param s The scale factor */
        TF2_PUBLIC
	Quaternion& operator/=(const tf2Scalar& s) 
	{
		tf2Assert(s != tf2Scalar(0.0));
		return *this *= tf2Scalar(1.0) / s;
	}

  /**@brief Return a normalized version of this quaternion */
        TF2_PUBLIC
	Quaternion normalized() const 
	{
		return *this / length();
	} 
  /**@brief Return the ***half*** angle between this quaternion and the other 
   * @param q The other quaternion */
        TF2_PUBLIC
	tf2Scalar angle(const Quaternion& q) const 
	{
		tf2Scalar s = tf2Sqrt(length2() * q.length2());
		tf2Assert(s != tf2Scalar(0.0));
		return tf2Acos(dot(q) / s);
	}
	/**@brief Return the angle between this quaternion and the other along the shortest path
	* @param q The other quaternion */
        TF2_PUBLIC
	tf2Scalar angleShortestPath(const Quaternion& q) const 
	{
		tf2Scalar s = tf2Sqrt(length2() * q.length2());
		tf2Assert(s != tf2Scalar(0.0));
		if (dot(q) < 0) // Take care of long angle case see http://en.wikipedia.org/wiki/Slerp
			return tf2Acos(dot(-q) / s) * tf2Scalar(2.0);
		else 
			return tf2Acos(dot(q) / s) * tf2Scalar(2.0);
	}
<<<<<<< HEAD
  /**@brief Return the angle of rotation represented by this quaternion */
        TF2_PUBLIC
=======
        /**@brief Return the angle [0, 2Pi] of rotation represented by this quaternion */
>>>>>>> 2ac6e235
	tf2Scalar getAngle() const 
	{
		tf2Scalar s = tf2Scalar(2.) * tf2Acos(m_floats[3]);
		return s;
	}

<<<<<<< HEAD
	/**@brief Return the angle of rotation represented by this quaternion along the shortest path*/
        TF2_PUBLIC
=======
        /**@brief Return the angle [0, Pi] of rotation represented by this quaternion along the shortest path */
>>>>>>> 2ac6e235
	tf2Scalar getAngleShortestPath() const 
	{
	tf2Scalar s;
		if (m_floats[3] >= 0)
			s = tf2Scalar(2.) * tf2Acos(m_floats[3]);
		else
			s = tf2Scalar(2.) * tf2Acos(-m_floats[3]);

		return s;
	}

	/**@brief Return the axis of the rotation represented by this quaternion */
        TF2_PUBLIC
	Vector3 getAxis() const
	{
		tf2Scalar s_squared = tf2Scalar(1.) - tf2Pow(m_floats[3], tf2Scalar(2.));
		if (s_squared < tf2Scalar(10.) * TF2SIMD_EPSILON) //Check for divide by zero
			return Vector3(1.0, 0.0, 0.0);  // Arbitrary
		tf2Scalar s = tf2Sqrt(s_squared);
		return Vector3(m_floats[0] / s, m_floats[1] / s, m_floats[2] / s);
	}

	/**@brief Return the inverse of this quaternion */
        TF2_PUBLIC
	Quaternion inverse() const
	{
		return Quaternion(-m_floats[0], -m_floats[1], -m_floats[2], m_floats[3]);
	}

  /**@brief Return the sum of this quaternion and the other 
   * @param q2 The other quaternion */
	TF2SIMD_FORCE_INLINE Quaternion
	operator+(const Quaternion& q2) const
	{
		const Quaternion& q1 = *this;
		return Quaternion(q1.x() + q2.x(), q1.y() + q2.y(), q1.z() + q2.z(), q1.m_floats[3] + q2.m_floats[3]);
	}

  /**@brief Return the difference between this quaternion and the other 
   * @param q2 The other quaternion */
	TF2SIMD_FORCE_INLINE Quaternion
	operator-(const Quaternion& q2) const
	{
		const Quaternion& q1 = *this;
		return Quaternion(q1.x() - q2.x(), q1.y() - q2.y(), q1.z() - q2.z(), q1.m_floats[3] - q2.m_floats[3]);
	}

  /**@brief Return the negative of this quaternion 
   * This simply negates each element */
	TF2SIMD_FORCE_INLINE Quaternion operator-() const
	{
		const Quaternion& q2 = *this;
		return Quaternion( - q2.x(), - q2.y(),  - q2.z(),  - q2.m_floats[3]);
	}
  /**@todo document this and it's use */
	TF2SIMD_FORCE_INLINE Quaternion farthest( const Quaternion& qd) const 
	{
		Quaternion diff,sum;
		diff = *this - qd;
		sum = *this + qd;
		if( diff.dot(diff) > sum.dot(sum) )
			return qd;
		return (-qd);
	}

	/**@todo document this and it's use */
	TF2SIMD_FORCE_INLINE Quaternion nearest( const Quaternion& qd) const 
	{
		Quaternion diff,sum;
		diff = *this - qd;
		sum = *this + qd;
		if( diff.dot(diff) < sum.dot(sum) )
			return qd;
		return (-qd);
	}


  /**@brief Return the quaternion which is the result of Spherical Linear Interpolation between this and the other quaternion
   * @param q The other quaternion to interpolate with 
   * @param t The ratio between this and q to interpolate.  If t = 0 the result is this, if t=1 the result is q.
   * Slerp interpolates assuming constant velocity.  */
        TF2_PUBLIC
	Quaternion slerp(const Quaternion& q, const tf2Scalar& t) const
	{
          tf2Scalar theta = angleShortestPath(q) / tf2Scalar(2.0);
		if (theta != tf2Scalar(0.0))
		{
			tf2Scalar d = tf2Scalar(1.0) / tf2Sin(theta);
			tf2Scalar s0 = tf2Sin((tf2Scalar(1.0) - t) * theta);
			tf2Scalar s1 = tf2Sin(t * theta);   
                        if (dot(q) < 0) // Take care of long angle case see http://en.wikipedia.org/wiki/Slerp
                          return Quaternion((m_floats[0] * s0 + -q.x() * s1) * d,
                                              (m_floats[1] * s0 + -q.y() * s1) * d,
                                              (m_floats[2] * s0 + -q.z() * s1) * d,
                                              (m_floats[3] * s0 + -q.m_floats[3] * s1) * d);
                        else
                          return Quaternion((m_floats[0] * s0 + q.x() * s1) * d,
                                              (m_floats[1] * s0 + q.y() * s1) * d,
                                              (m_floats[2] * s0 + q.z() * s1) * d,
                                              (m_floats[3] * s0 + q.m_floats[3] * s1) * d);
                        
		}
		else
		{
			return *this;
		}
	}

        TF2_PUBLIC
	static const Quaternion&	getIdentity()
	{
		static const Quaternion identityQuat(tf2Scalar(0.),tf2Scalar(0.),tf2Scalar(0.),tf2Scalar(1.));
		return identityQuat;
	}

	TF2SIMD_FORCE_INLINE const tf2Scalar& getW() const { return m_floats[3]; }

	
};


/**@brief Return the negative of a quaternion */
TF2SIMD_FORCE_INLINE Quaternion
operator-(const Quaternion& q)
{
	return Quaternion(-q.x(), -q.y(), -q.z(), -q.w());
}



/**@brief Return the product of two quaternions */
TF2SIMD_FORCE_INLINE Quaternion
operator*(const Quaternion& q1, const Quaternion& q2) {
	return Quaternion(q1.w() * q2.x() + q1.x() * q2.w() + q1.y() * q2.z() - q1.z() * q2.y(),
		q1.w() * q2.y() + q1.y() * q2.w() + q1.z() * q2.x() - q1.x() * q2.z(),
		q1.w() * q2.z() + q1.z() * q2.w() + q1.x() * q2.y() - q1.y() * q2.x(),
		q1.w() * q2.w() - q1.x() * q2.x() - q1.y() * q2.y() - q1.z() * q2.z()); 
}

TF2SIMD_FORCE_INLINE Quaternion
operator*(const Quaternion& q, const Vector3& w)
{
	return Quaternion( q.w() * w.x() + q.y() * w.z() - q.z() * w.y(),
		q.w() * w.y() + q.z() * w.x() - q.x() * w.z(),
		q.w() * w.z() + q.x() * w.y() - q.y() * w.x(),
		-q.x() * w.x() - q.y() * w.y() - q.z() * w.z()); 
}

TF2SIMD_FORCE_INLINE Quaternion
operator*(const Vector3& w, const Quaternion& q)
{
	return Quaternion( w.x() * q.w() + w.y() * q.z() - w.z() * q.y(),
		w.y() * q.w() + w.z() * q.x() - w.x() * q.z(),
		w.z() * q.w() + w.x() * q.y() - w.y() * q.x(),
		-w.x() * q.x() - w.y() * q.y() - w.z() * q.z()); 
}

/**@brief Calculate the dot product between two quaternions */
TF2SIMD_FORCE_INLINE tf2Scalar 
dot(const Quaternion& q1, const Quaternion& q2) 
{ 
	return q1.dot(q2); 
}


/**@brief Return the length of a quaternion */
TF2SIMD_FORCE_INLINE tf2Scalar
length(const Quaternion& q) 
{ 
	return q.length(); 
}

/**@brief Return the ***half*** angle between two quaternions*/
TF2SIMD_FORCE_INLINE tf2Scalar
angle(const Quaternion& q1, const Quaternion& q2) 
{ 
	return q1.angle(q2); 
}

/**@brief Return the shortest angle between two quaternions*/
TF2SIMD_FORCE_INLINE tf2Scalar
angleShortestPath(const Quaternion& q1, const Quaternion& q2) 
{ 
	return q1.angleShortestPath(q2); 
}

/**@brief Return the inverse of a quaternion*/
TF2SIMD_FORCE_INLINE Quaternion
inverse(const Quaternion& q) 
{
	return q.inverse();
}

/**@brief Return the result of spherical linear interpolation betwen two quaternions 
 * @param q1 The first quaternion
 * @param q2 The second quaternion 
 * @param t The ration between q1 and q2.  t = 0 return q1, t=1 returns q2 
 * Slerp assumes constant velocity between positions. */
TF2SIMD_FORCE_INLINE Quaternion
slerp(const Quaternion& q1, const Quaternion& q2, const tf2Scalar& t) 
{
	return q1.slerp(q2, t);
}

TF2SIMD_FORCE_INLINE Vector3 
quatRotate(const Quaternion& rotation, const Vector3& v) 
{
	Quaternion q = rotation * v;
	q *= rotation.inverse();
	return Vector3(q.getX(),q.getY(),q.getZ());
}

TF2SIMD_FORCE_INLINE Quaternion 
shortestArcQuat(const Vector3& v0, const Vector3& v1) // Game Programming Gems 2.10. make sure v0,v1 are normalized
{
	Vector3 c = v0.cross(v1);
	tf2Scalar  d = v0.dot(v1);

	if (d < -1.0 + TF2SIMD_EPSILON)
	{
		Vector3 n,unused;
		tf2PlaneSpace1(v0,n,unused);
		return Quaternion(n.x(),n.y(),n.z(),0.0f); // just pick any vector that is orthogonal to v0
	}

	tf2Scalar  s = tf2Sqrt((1.0f + d) * 2.0f);
	tf2Scalar rs = 1.0f / s;

	return Quaternion(c.getX()*rs,c.getY()*rs,c.getZ()*rs,s * 0.5f);
}

TF2SIMD_FORCE_INLINE Quaternion 
shortestArcQuatNormalize2(Vector3& v0,Vector3& v1)
{
	v0.normalize();
	v1.normalize();
	return shortestArcQuat(v0,v1);
}

}
#endif<|MERGE_RESOLUTION|>--- conflicted
+++ resolved
@@ -223,24 +223,16 @@
 		else 
 			return tf2Acos(dot(q) / s) * tf2Scalar(2.0);
 	}
-<<<<<<< HEAD
-  /**@brief Return the angle of rotation represented by this quaternion */
-        TF2_PUBLIC
-=======
         /**@brief Return the angle [0, 2Pi] of rotation represented by this quaternion */
->>>>>>> 2ac6e235
+        TF2_PUBLIC
 	tf2Scalar getAngle() const 
 	{
 		tf2Scalar s = tf2Scalar(2.) * tf2Acos(m_floats[3]);
 		return s;
 	}
 
-<<<<<<< HEAD
-	/**@brief Return the angle of rotation represented by this quaternion along the shortest path*/
-        TF2_PUBLIC
-=======
         /**@brief Return the angle [0, Pi] of rotation represented by this quaternion along the shortest path */
->>>>>>> 2ac6e235
+        TF2_PUBLIC
 	tf2Scalar getAngleShortestPath() const 
 	{
 	tf2Scalar s;
